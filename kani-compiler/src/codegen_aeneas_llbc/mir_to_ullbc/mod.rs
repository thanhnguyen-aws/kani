// SPDX-License-Identifier: Apache-2.0 OR MIT
//
// Modifications Copyright Kani Contributors
// See GitHub history for details.

//! This module contains a context for translating stable MIR into Charon's
//! unstructured low-level borrow calculus (ULLBC)

use charon_lib::ast::krate::TypeDeclId as CharonTypeDeclId;
use charon_lib::ast::meta::{
    AttrInfo as CharonAttrInfo, Loc as CharonLoc, RawSpan as CharonRawSpan,
};
use charon_lib::ast::types::{Ty as CharonTy, TyKind as CharonTyKind};
use charon_lib::ast::{
    AbortKind as CharonAbortKind, AggregateKind as CharonAggregateKind,
    AnyTransId as CharonAnyTransId, Assert as CharonAssert, BinOp as CharonBinOp,
    Body as CharonBody, BodyId as CharonBodyId, BorrowKind as CharonBorrowKind,
    BuiltinTy as CharonBuiltinTy, Call as CharonCall, CastKind as CharonCastKind,
    ConstGeneric as CharonConstGeneric, ConstGenericVar as CharonConstGenericVar,
    ConstGenericVarId as CharonConstGenericVarId, ConstantExpr as CharonConstantExpr,
<<<<<<< HEAD
    DeBruijnId as CharonDeBruijnId, DeBruijnVar as CharonDeBruijnVar,
    Disambiguator as CharonDisambiguator, ExistentialPredicate as CharonExistentialPredicate,
    Field as CharonField, FieldId as CharonFieldId, FieldProjKind as CharonFieldProjKind,
    File as CharonFile, FileId as CharonFileId, FileName as CharonFileName,
    FnOperand as CharonFnOperand, FnPtr as CharonFnPtr, FunDecl as CharonFunDecl,
    FunDeclId as CharonFunDeclId, FunId as CharonFunId,
    FunIdOrTraitMethodRef as CharonFunIdOrTraitMethodRef, FunSig as CharonFunSig,
    GenericArgs as CharonGenericArgs, GenericParams as CharonGenericParams,
    GlobalDeclId as CharonGlobalDeclId, GlobalDeclRef as CharonGlobalDeclRef,
    IntegerTy as CharonIntegerTy, ItemKind as CharonItemKind, ItemMeta as CharonItemMeta,
    ItemOpacity as CharonItemOpacity, Literal as CharonLiteral, LiteralTy as CharonLiteralTy,
    Locals as CharonLocals, Name as CharonName, Opaque as CharonOpaque, Operand as CharonOperand,
    PathElem as CharonPathElem, Place as CharonPlace, PolyTraitDeclRef as CharonPolyTraitDeclRef,
    PredicateOrigin as CharonPredicateOrigin, ProjectionElem as CharonProjectionElem,
    RawConstantExpr as CharonRawConstantExpr, RefKind as CharonRefKind, Region as CharonRegion,
    RegionBinder as CharonRegionBinder, RegionId as CharonRegionId, RegionVar as CharonRegionVar,
    Rvalue as CharonRvalue, ScalarValue as CharonScalarValue, Span as CharonSpan,
    TraitClause as CharonTraitClause, TraitClauseId as CharonTraitClauseId,
    TraitDecl as CharonTraitDecl, TraitDeclId as CharonTraitDeclId,
    TraitDeclRef as CharonTraitDeclRef, TraitImplId as CharonTraitImplId,
    TraitRef as CharonTraitRef, TraitRefKind as CharonTraitRefKind,
=======
    DeBruijnVar as CharonDeBruijnVar, Disambiguator as CharonDisambiguator, Field as CharonField,
    FieldId as CharonFieldId, FieldProjKind as CharonFieldProjKind, File as CharonFile,
    FileId as CharonFileId, FileName as CharonFileName, FnOperand as CharonFnOperand,
    FnPtr as CharonFnPtr, FunDecl as CharonFunDecl, FunDeclId as CharonFunDeclId,
    FunId as CharonFunId, FunIdOrTraitMethodRef as CharonFunIdOrTraitMethodRef,
    FunSig as CharonFunSig, GenericArgs as CharonGenericArgs, GenericParams as CharonGenericParams,
    IntegerTy as CharonIntegerTy, ItemKind as CharonItemKind, ItemMeta as CharonItemMeta,
    ItemOpacity as CharonItemOpacity, Literal as CharonLiteral, LiteralTy as CharonLiteralTy,
    Locals, Name as CharonName, Opaque as CharonOpaque, Operand as CharonOperand,
    PathElem as CharonPathElem, Place as CharonPlace, ProjectionElem as CharonProjectionElem,
    RawConstantExpr as CharonRawConstantExpr, RefKind as CharonRefKind, Region as CharonRegion,
    RegionBinder as CharonRegionBinder, RegionId as CharonRegionId, RegionVar as CharonRegionVar,
    Rvalue as CharonRvalue, ScalarValue as CharonScalarValue, Span as CharonSpan,
>>>>>>> 954fa15a
    TranslatedCrate as CharonTranslatedCrate, TypeDecl as CharonTypeDecl,
    TypeDeclKind as CharonTypeDeclKind, TypeId as CharonTypeId, TypeVar as CharonTypeVar,
    TypeVarId as CharonTypeVarId, UnOp as CharonUnOp, Var as CharonVar, VarId as CharonVarId,
    Variant as CharonVariant, VariantId as CharonVariantId,
};
use charon_lib::errors::{Error as CharonError, ErrorCtx as CharonErrorCtx};
use charon_lib::ids::Vector as CharonVector;
use charon_lib::ullbc_ast::{
    BlockData as CharonBlockData, BlockId as CharonBlockId, BodyContents as CharonBodyContents,
    ExprBody as CharonExprBody, RawStatement as CharonRawStatement,
    RawTerminator as CharonRawTerminator, Statement as CharonStatement,
    SwitchTargets as CharonSwitchTargets, Terminator as CharonTerminator,
};
use charon_lib::{error_assert, error_or_panic};
use core::panic;
use rustc_data_structures::fx::FxHashMap;
use rustc_middle::ty::{TyCtxt, TypingEnv};
use rustc_smir::rustc_internal;
use stable_mir::mir::mono::{Instance, InstanceDef};
use stable_mir::mir::{
    AggregateKind, BasicBlock, BinOp, Body, BorrowKind, CastKind, ConstOperand, Local, Mutability,
    Operand, Place, ProjectionElem, Rvalue, Statement, StatementKind, SwitchTargets, Terminator,
    TerminatorKind, UnOp, VarDebugInfoContents,
};
use stable_mir::ty::{
    AdtDef, AdtKind, Allocation, ConstantKind, FnDef, GenericArgKind, GenericArgs,
    GenericParamDefKind, IndexedVal, IntTy, MirConst, Region, RegionKind, RigidTy, Span, TraitDecl,
    TraitDef, Ty, TyConst, TyConstKind, TyKind, UintTy,
};
<<<<<<< HEAD
use stable_mir::{CrateDef, CrateDefType, DefId};
use std::collections::HashMap;
use std::iter::zip;
=======
use stable_mir::{CrateDef, DefId};
use std::collections::HashMap;
>>>>>>> 954fa15a
use std::path::PathBuf;
use tracing::{debug, trace};

/// A context for translating a single MIR function to ULLBC.
/// The results of the translation are stored in the `translated` field.
pub struct Context<'a, 'tcx> {
    tcx: TyCtxt<'tcx>,
    instance: Instance,
    translated: &'a mut CharonTranslatedCrate,
    id_map: &'a mut FxHashMap<DefId, CharonAnyTransId>,
    errors: &'a mut CharonErrorCtx,
    local_names: FxHashMap<Local, String>,
    file_to_id: HashMap<CharonFileName, CharonFileId>,
}

impl<'a, 'tcx> Context<'a, 'tcx> {
    /// Create a new context for translating the function `instance`, populating
    /// the results of the translation in `translated`
    pub fn new(
        tcx: TyCtxt<'tcx>,
        instance: Instance,
        translated: &'a mut CharonTranslatedCrate,
        id_map: &'a mut FxHashMap<DefId, CharonAnyTransId>,
        errors: &'a mut CharonErrorCtx,
    ) -> Self {
        let mut local_names = FxHashMap::default();
        // populate names of locals
        for info in instance.body().unwrap().var_debug_info {
            if let VarDebugInfoContents::Place(p) = info.value {
                if p.projection.is_empty() {
                    local_names.insert(p.local, info.name);
                }
            }
        }
<<<<<<< HEAD
        Self { tcx, instance, translated, id_map, errors, local_names }
=======
        let file_to_id: HashMap<CharonFileName, CharonFileId> = HashMap::new();
        Self { tcx, instance, translated, id_map, errors, local_names, file_to_id }
>>>>>>> 954fa15a
    }

    fn tcx(&self) -> TyCtxt<'tcx> {
        self.tcx
    }

    fn span_err(&mut self, span: CharonSpan, msg: &str) {
        self.errors.span_err(self.translated, span, msg);
    }

    fn continue_on_failure(&self) -> bool {
        self.errors.continue_on_failure()
    }

    fn translate_traitdecl(&mut self, trait_def: TraitDef) -> CharonTraitDeclId {
        let trait_def_id = trait_def.def_id();
        //println!("Trait name {:?}", self.defid_to_name(trait_def_id));
        let trait_decl_id = self.register_trait_decl_id(trait_def_id);
        match self.translated.trait_decls.get(trait_decl_id) {
            None => {
                let trait_decl = TraitDef::declaration(&trait_def);
                let consts = Vec::new();
                let const_defaults = HashMap::new();
                let types = Vec::new();
                let type_clauses = Vec::new();
                let type_defaults = HashMap::new();
                let required_methods = Vec::new();
                let provided_methods = Vec::new();
                let parent_clauses = CharonVector::new();
                let c_traitdecl = CharonTraitDecl {
                    def_id: trait_decl_id,
                    item_meta: self.translate_item_meta_from_defid(trait_def_id),
                    generics: self.generic_params_from_traitdecl(trait_decl),
                    parent_clauses,
                    type_clauses,
                    consts,
                    const_defaults,
                    types,
                    type_defaults,
                    required_methods,
                    provided_methods,
                };
                self.translated.trait_decls.set_slot(trait_decl_id, c_traitdecl);
                trait_decl_id
            }
            Some(_) => trait_decl_id,
        }
    }

    fn get_traitrefs_and_span_from_defid(
        &mut self,
        defid: DefId,
    ) -> (CharonVector<CharonTraitClauseId, CharonTraitRef>, Vec<CharonSpan>) {
        let inter_defid = rustc_internal::internal(self.tcx, defid);
        let predicates = self.tcx().predicates_of(inter_defid).predicates.to_vec();
        let mut c_trait_refs: CharonVector<CharonTraitClauseId, CharonTraitRef> =
            CharonVector::new();
        let mut c_spans = Vec::new();
        for (i, (clause, span)) in predicates.iter().enumerate() {
            let trait_clause = clause.as_trait_clause();
            if trait_clause.is_none() {
                continue;
            };
            let trait_id_internal = clause.as_trait_clause().unwrap();
            let trait_binder = rustc_internal::stable(trait_id_internal);
            let trait_ref = trait_binder.value.trait_ref;
            let trait_def = trait_ref.def_id;
            if self.is_marker_trait(trait_def) {
                continue;
            };
            let c_traitdecl_id = self.translate_traitdecl(trait_def);
            let c_genarg = self.translate_generic_args_withouttrait(trait_ref.args().clone());
            let c_polytrait = CharonPolyTraitDeclRef {
                regions: CharonVector::new(),
                skip_binder: CharonTraitDeclRef {
                    trait_id: c_traitdecl_id,
                    generics: c_genarg.clone(),
                },
            };
            let debr = CharonDeBruijnVar::free(CharonTraitClauseId::from_usize(i));
            let c_traitref = CharonTraitRef {
                kind: CharonTraitRefKind::Clause(debr),
                trait_decl_ref: c_polytrait,
            };
            c_trait_refs.push(c_traitref);
            c_spans.push(self.translate_span(rustc_internal::stable(span)));
        }
        (c_trait_refs, c_spans)
    }

    fn get_traitclauses_from_defid(
        &mut self,
        defid: DefId,
    ) -> CharonVector<CharonTraitClauseId, CharonTraitClause> {
        let inter_defid = rustc_internal::internal(self.tcx, defid);
        let predicates = self.tcx().predicates_of(inter_defid).predicates.to_vec();
        let mut c_trait_clauses: CharonVector<CharonTraitClauseId, CharonTraitClause> =
            CharonVector::new();
        for (i, (clause, span)) in predicates.iter().enumerate() {
            let trait_clause = clause.as_trait_clause();
            if trait_clause.is_none() {
                continue;
            };
            let trait_id_internal = clause.as_trait_clause().unwrap();
            let trait_ref = rustc_internal::stable(trait_id_internal).value.trait_ref;
            let trait_def = trait_ref.def_id;
            if self.is_marker_trait(trait_def) {
                continue;
            };
            let c_traitdecl_id = self.translate_traitdecl(trait_def);
            let c_genarg = self.translate_generic_args_withouttrait(trait_ref.args().clone());
            let c_polytrait = CharonPolyTraitDeclRef {
                regions: CharonVector::new(),
                skip_binder: CharonTraitDeclRef { trait_id: c_traitdecl_id, generics: c_genarg },
            };
            let c_traitclause = CharonTraitClause {
                clause_id: CharonTraitClauseId::from_usize(i),
                span: Some(self.translate_span(rustc_internal::stable(span))),
                trait_: c_polytrait,
                origin: CharonPredicateOrigin::WhereClauseOnType,
            };
            c_trait_clauses.push(c_traitclause);
        }

        c_trait_clauses
    }

    /// Perform the translation
    pub fn translate(&mut self) -> Result<(), ()> {
        // TODO: might want to populate `errors.dep_sources` to help with
        // debugging
        let instance_def = self.instance.def;

        let is_builtin = self.is_builtin_fun(instance_def);

        println!("Func name: {:?}", self.instance.name());  
        let fid = self.register_fun_decl_id(self.instance.def.def_id());

        
        let item_meta = match self.translate_item_meta_from_rid(self.instance) {
            Ok(item_meta) => item_meta,
            Err(_) => {
                return Err(());
            }
        };
        let funcname = item_meta.name.clone();
        let signature = self.translate_function_signature(self.instance);
        let body = if is_builtin {
            Err(CharonOpaque)
        } else {
            let bodyid = match self.translate_function_body(self.instance) {
                Ok(body) => body,
                Err(_) => {
                    return Err(());
                }
            };
            Ok(bodyid)
        };
        let fun_decl = CharonFunDecl {
            def_id: fid,
            item_meta,
            signature,
            kind: CharonItemKind::Regular,
<<<<<<< HEAD
            body,
            is_global_initializer: None,
=======
            is_global_initializer: None,
            body: Ok(body),
>>>>>>> 954fa15a
        };
        if self.translated.fun_decls.get(fid).is_none() {
            self.translated.fun_decls.set_slot(fid, fun_decl)
        };
        println!("Complete Func name: {:?}", funcname);
        Ok(())
    }

    /// Get or create a `CharonFunDeclId` for the given function
    fn register_fun_decl_id(&mut self, def_id: DefId) -> CharonFunDeclId {
        debug!("register_fun_decl_id: {:?}", def_id);
        let tid = match self.id_map.get(&def_id) {
            Some(tid) => *tid,
            None => {
                debug!("***Not found!");
                let tid = CharonAnyTransId::Fun(self.translated.fun_decls.reserve_slot());
                self.id_map.insert(def_id, tid);
                self.translated.all_ids.insert(tid);
                tid
            }
        };
        debug!("register_fun_decl_id: {:?}", self.id_map);
        tid.try_into().unwrap()
    }

    fn register_type_decl_id(&mut self, def_id: DefId) -> CharonTypeDeclId {
        debug!("register_type_decl_id: {:?}", def_id);
        let tid = match self.id_map.get(&def_id) {
            Some(tid) => *tid,
            None => {
                debug!("***Not found!");
                let tid = CharonAnyTransId::Type(self.translated.type_decls.reserve_slot());
                self.id_map.insert(def_id, tid);
                self.translated.all_ids.insert(tid);
                tid
            }
        };
        debug!("register_type_decl_id: {:?}", self.id_map);
        tid.try_into().unwrap()
    }

    fn register_trait_decl_id(&mut self, def_id: DefId) -> CharonTraitDeclId {
        debug!("register_trait_decl_id: {:?}", def_id);
        let tid = match self.id_map.get(&def_id) {
            Some(tid) => *tid,
            None => {
                debug!("***Not found!");
                let tid = CharonAnyTransId::TraitDecl(self.translated.trait_decls.reserve_slot());
                self.id_map.insert(def_id, tid);
                self.translated.all_ids.insert(tid);
                tid
            }
        };
        debug!("register_trait_decl_id: {:?}", self.id_map);
        tid.try_into().unwrap()
    }

    fn register_trait_impl_id(&mut self, def_id: DefId) -> CharonTraitImplId {
        debug!("register_trait_decl_id: {:?}", def_id);
        let tid = match self.id_map.get(&def_id) {
            Some(tid) => *tid,
            None => {
                debug!("***Not found!");
                let tid = CharonAnyTransId::TraitImpl(self.translated.trait_impls.reserve_slot());
                self.id_map.insert(def_id, tid);
                self.translated.all_ids.insert(tid);
                tid
            }
        };
        debug!("register_trait_decl_id: {:?}", self.id_map);
        tid.try_into().unwrap()
    }

    fn register_global_decl_id(&mut self, def_id: DefId) -> CharonGlobalDeclId {
        debug!("register_trait_decl_id: {:?}", def_id);
        let tid = match self.id_map.get(&def_id) {
            Some(tid) => *tid,
            None => {
                debug!("***Not found!");
                let tid = CharonAnyTransId::Global(self.translated.global_decls.reserve_slot());
                self.id_map.insert(def_id, tid);
                self.translated.all_ids.insert(tid);
                tid
            }
        };
        debug!("register_global_decl_id: {:?}", self.id_map);
        tid.try_into().unwrap()
    }

    // similar to register_type_decl_id, but not adding new def_id, used for cases where the def_id has been registered, or in functions that take immut &self
    fn get_type_decl_id(&self, def_id: DefId) -> CharonTypeDeclId {
        debug!("register_type_decl_id: {:?}", def_id);
        let tid = *self.id_map.get(&def_id).unwrap();
        debug!("register_type_decl_id: {:?}", self.id_map);
        tid.try_into().unwrap()
    }

    fn get_discriminant(&mut self, discr_val: u128, ty: Ty) -> CharonScalarValue {
        let ty = self.translate_ty(ty);
        let int_ty = *ty.kind().as_literal().unwrap().as_integer().unwrap();
        CharonScalarValue::from_bits(int_ty, discr_val)
    }

    fn generic_params_from_traitdecl(&mut self, traitdecl: TraitDecl) -> CharonGenericParams {
        let genvec = traitdecl.generics_of().params;
        let mut c_regions: CharonVector<CharonRegionId, CharonRegionVar> = CharonVector::new();
        let mut c_types: CharonVector<CharonTypeVarId, CharonTypeVar> = CharonVector::new();
        let mut c_const_generics: CharonVector<CharonConstGenericVarId, CharonConstGenericVar> =
            CharonVector::new();
        for gendef in genvec.iter() {
            let genkind = gendef.kind.clone();
            let index = gendef.index as usize;
            let name = gendef.name.clone();
            match genkind {
                GenericParamDefKind::Lifetime => {
                    let c_region = CharonRegionVar {
                        index: CharonRegionId::from_usize(index),
                        name: Some(name),
                    };
                    c_regions.push(c_region);
                }
                GenericParamDefKind::Type { has_default: _, synthetic: _ } => {
                    let c_region =
                        CharonTypeVar { index: CharonTypeVarId::from_usize(index), name };
                    c_types.push(c_region);
                }
                GenericParamDefKind::Const { has_default: _ } => {
                    let def_id_internal = rustc_internal::internal(self.tcx, gendef.def_id.0);
                    let pc_internal = rustc_middle::ty::ParamConst {
                        index: index as u32,
                        name: rustc_span::Symbol::intern(&name.clone()),
                    };
                    let paramenv = TypingEnv::post_analysis(self.tcx, def_id_internal).param_env;
                    let ty_internal = pc_internal.find_ty_from_env(paramenv);
                    let ty_stable = rustc_internal::stable(ty_internal);
                    let trans_ty = self.translate_ty(ty_stable);
                    let lit_ty = match trans_ty.kind() {
                        CharonTyKind::Literal(lit) => *lit,
                        _ => panic!("generic_params_from_fndef: not a literal type"),
                    };
                    let c_constgeneric = CharonConstGenericVar {
                        index: CharonConstGenericVarId::from_usize(index),
                        name,
                        ty: lit_ty,
                    };
                    c_const_generics.push(c_constgeneric);
                }
            }
        }
        CharonGenericParams {
            regions: c_regions,
            types: c_types,
            const_generics: c_const_generics,
            trait_clauses: CharonVector::new(),
            regions_outlive: Vec::new(),
            types_outlive: Vec::new(),
            trait_type_constraints: Vec::new(),
        }
    }

    fn generic_params_from_fndef(&mut self, fndef: FnDef, input: Vec<Ty>) -> CharonGenericParams {
        let genvec = match fndef.ty().kind() {
            TyKind::RigidTy(RigidTy::FnDef(_, genarg)) => genarg.0,
            _ => panic!("generic_params_from_fndef: not an FnDef"),
        };
        let mut c_regions: CharonVector<CharonRegionId, CharonRegionVar> = CharonVector::new();
        let mut c_types: CharonVector<CharonTypeVarId, CharonTypeVar> = CharonVector::new();
        let mut c_const_generics: CharonVector<CharonConstGenericVarId, CharonConstGenericVar> =
            CharonVector::new();
        for genkind in genvec.iter() {
            let gk = genkind.clone();
            match gk {
                GenericArgKind::Lifetime(region) => match region.kind {
                    RegionKind::ReEarlyParam(epr) => {
                        let c_region = CharonRegionVar {
                            index: CharonRegionId::from_usize(epr.index as usize),
                            name: Some(epr.name),
                        };
                        c_regions.push(c_region);
                    }
                    _ => panic!("generic_params_from_adtdef: not an early bound region"),
                },
                GenericArgKind::Type(ty) => match ty.kind() {
                    TyKind::Param(paramty) => {
                        let c_typevar = CharonTypeVar {
                            index: CharonTypeVarId::from_usize(paramty.index as usize),
                            name: paramty.name,
                        };
                        c_types.push(c_typevar);
                    }
                    _ => panic!("generic_params_from_adtdef: not a param type"),
                },
                GenericArgKind::Const(tc) => match tc.kind() {
                    TyConstKind::Param(paramtc) => {
                        let def_id_internal = rustc_internal::internal(self.tcx, fndef.def_id());
                        let paramenv = self.tcx.param_env(def_id_internal);
                        let pc_internal = rustc_middle::ty::ParamConst {
                            index: paramtc.index,
                            name: rustc_span::Symbol::intern(&paramtc.name),
                        };
                        let ty_internal = pc_internal.find_ty_from_env(paramenv);
                        let ty_stable = rustc_internal::stable(ty_internal);
                        let trans_ty = self.translate_ty(ty_stable);
                        let lit_ty = match trans_ty.kind() {
                            CharonTyKind::Literal(lit) => *lit,
                            _ => panic!("generic_params_from_fndef: not a literal type"),
                        };
                        let c_constgeneric = CharonConstGenericVar {
                            index: CharonConstGenericVarId::from_usize(paramtc.index as usize),
                            name: paramtc.name.clone(),
                            ty: lit_ty,
                        };
                        c_const_generics.push(c_constgeneric);
                    }
                    _ => panic!("generic_params_from_fndef: not a param const"),
                },
            }
        }
        for inpty in input.iter() {
            if let TyKind::RigidTy(RigidTy::Ref(r, _, _)) = inpty.kind() {
                if let RegionKind::ReBound(_, br) = r.kind {
                    let id = br.var as usize;
                    let c_region =
                        CharonRegionVar { index: CharonRegionId::from_usize(id), name: None };
                    c_regions.push(c_region);
                }
            }
        }
        let trait_clauses = self.get_traitclauses_from_defid(fndef.def_id());
        CharonGenericParams {
            regions: c_regions,
            types: c_types,
            const_generics: c_const_generics,
            trait_clauses,
            regions_outlive: Vec::new(),
            types_outlive: Vec::new(),
            trait_type_constraints: Vec::new(),
        }
    }

    fn generic_params_from_adtdef(&mut self, adtdef: AdtDef) -> CharonGenericParams {
        let genvec = match adtdef.ty().kind() {
            TyKind::RigidTy(RigidTy::Adt(_, genarg)) => genarg.0,
            _ => panic!("generic_params_from_adtdef: not an adtdef"),
        };
        let mut c_regions: CharonVector<CharonRegionId, CharonRegionVar> = CharonVector::new();
        let mut c_types: CharonVector<CharonTypeVarId, CharonTypeVar> = CharonVector::new();
        let mut c_const_generics: CharonVector<CharonConstGenericVarId, CharonConstGenericVar> =
            CharonVector::new();
        for genkind in genvec.iter() {
            let gk = genkind.clone();
            match gk {
                GenericArgKind::Lifetime(region) => match region.kind {
                    RegionKind::ReEarlyParam(epr) => {
                        let c_region = CharonRegionVar {
                            index: CharonRegionId::from_usize(epr.index as usize),
                            name: Some(epr.name),
                        };
                        c_regions.push(c_region);
                    }
                    _ => panic!("generic_params_from_adtdef: not an early bound region"),
                },
                GenericArgKind::Type(ty) => match ty.kind() {
                    TyKind::Param(paramty) => {
                        let c_typevar = CharonTypeVar {
                            index: CharonTypeVarId::from_usize(paramty.index as usize),
                            name: paramty.name,
                        };
                        c_types.push(c_typevar);
                    }
                    _ => panic!("generic_params_from_adtdef: not a param type"),
                },
                GenericArgKind::Const(tc) => match tc.kind() {
                    TyConstKind::Param(paramtc) => {
                        let def_id_internal = rustc_internal::internal(self.tcx, adtdef.def_id());
                        let paramenv =
                            TypingEnv::post_analysis(self.tcx, def_id_internal).param_env;
                        let pc_internal = rustc_middle::ty::ParamConst {
                            index: paramtc.index,
                            name: rustc_span::Symbol::intern(&paramtc.name),
                        };
                        let ty_internal = pc_internal.find_ty_from_env(paramenv);
                        let ty_stable = rustc_internal::stable(ty_internal);
                        let trans_ty = self.translate_ty(ty_stable);
                        let lit_ty = match trans_ty.kind() {
                            CharonTyKind::Literal(lit) => *lit,
                            _ => panic!("generic_params_from_adtdef: not a literal type"),
                        };
                        let c_constgeneric = CharonConstGenericVar {
                            index: CharonConstGenericVarId::from_usize(paramtc.index as usize),
                            name: paramtc.name.clone(),
                            ty: lit_ty,
                        };
                        c_const_generics.push(c_constgeneric);
                    }
                    _ => panic!("generic_params_from_adtdef: not a param const"),
                },
            }
        }
        let trait_clauses = self.get_traitclauses_from_defid(adtdef.def_id());
        CharonGenericParams {
            regions: c_regions,
            types: c_types,
            const_generics: c_const_generics,
            trait_clauses,
            regions_outlive: Vec::new(),
            types_outlive: Vec::new(),
            trait_type_constraints: Vec::new(),
        }
    }

    fn translate_adtdef(&mut self, adt_def: AdtDef) -> CharonTypeDecl {
        let c_genparam = self.generic_params_from_adtdef(adt_def);
        let item_meta = self.translate_item_meta_adt(adt_def).unwrap();
        match adt_def.kind() {
            AdtKind::Enum => {
                let def_id = adt_def.def_id();
                let c_typedeclid = self.register_type_decl_id(def_id);
                let mut c_variants: CharonVector<CharonVariantId, CharonVariant> =
                    CharonVector::new();
                for var_def in adt_def.variants_iter() {
                    let mut c_fields: CharonVector<CharonFieldId, CharonField> =
                        CharonVector::new();
                    for field_def in var_def.fields() {
                        let c_field_ty = self.translate_ty(field_def.ty());
                        let c_field_name = Some(field_def.name);
                        let c_span = self.translate_span(adt_def.span());
                        let c_field = CharonField {
                            span: c_span,
                            attr_info: CharonAttrInfo {
                                attributes: Vec::new(),
                                inline: None,
                                rename: None,
                                public: true,
                            },
                            name: c_field_name,
                            ty: c_field_ty,
                        };
                        c_fields.push(c_field);
                    }
                    let var_name = var_def.name();
                    let span = self.translate_span(adt_def.span());

                    let adtdef_internal = rustc_internal::internal(self.tcx, adt_def);
                    let variant_index_internal = rustc_internal::internal(self.tcx, var_def.idx);
                    let discr =
                        adtdef_internal.discriminant_for_variant(self.tcx, variant_index_internal);
                    let discr_val = discr.val;
                    let discr_ty = rustc_internal::stable(discr.ty);
                    let c_discr = self.get_discriminant(discr_val, discr_ty);

                    let c_variant = CharonVariant {
                        span,
                        attr_info: CharonAttrInfo {
                            attributes: Vec::new(),
                            inline: None,
                            rename: None,
                            public: true,
                        },
                        name: var_name,
                        fields: c_fields,
                        discriminant: c_discr,
                    };
                    let c_varidx = c_variants.push(c_variant);
                    assert_eq!(c_varidx.index(), var_def.idx.to_index());
                }
                let typedecl = CharonTypeDecl {
                    def_id: c_typedeclid,
                    generics: c_genparam,
                    kind: CharonTypeDeclKind::Enum(c_variants),
                    item_meta,
                };
                self.translated.type_decls.set_slot(c_typedeclid, typedecl.clone());
                typedecl
            }
            AdtKind::Struct => {
                let def_id = adt_def.def_id();
                let c_typedeclid = self.register_type_decl_id(def_id);
                let mut c_fields: CharonVector<CharonFieldId, CharonField> = CharonVector::new();
                let only_variant = *adt_def.variants().first().unwrap();
                let fields = only_variant.fields();
                for field_def in fields {
                    let c_field_ty = self.translate_ty(field_def.ty());
                    let c_field_name = Some(field_def.name);
                    let c_span = self.translate_span(adt_def.span());
                    let c_field = CharonField {
                        span: c_span,
                        attr_info: CharonAttrInfo {
                            attributes: Vec::new(),
                            inline: None,
                            rename: None,
                            public: true,
                        },
                        name: c_field_name,
                        ty: c_field_ty,
                    };
                    c_fields.push(c_field);
                }
                let typedecl = CharonTypeDecl {
                    def_id: c_typedeclid,
                    generics: c_genparam,
                    kind: CharonTypeDeclKind::Struct(c_fields),
                    item_meta,
                };
                self.translated.type_decls.set_slot(c_typedeclid, typedecl.clone());
                typedecl
            }
            _ => todo!(),
        }
    }

    /// Compute the meta information for a Rust item identified by its id.
    fn translate_item_meta_from_rid(
        &mut self,
        instance: Instance,
    ) -> Result<CharonItemMeta, CharonError> {
        let span = self.translate_instance_span(instance);
        let name = self.def_to_name(instance.def)?;
        // TODO: populate the source text
        let source_text = None;
        // TODO: populate the attribute info
        let attr_info =
            CharonAttrInfo { attributes: Vec::new(), inline: None, rename: None, public: true };

        // Aeneas only translates items that are local to the top-level crate
        // Since we want all reachable items (including those in external
        // crates) to be translated, always set `is_local` to true
        let is_local = true;

        // For now, assume all items are transparent
        let opacity = CharonItemOpacity::Transparent;

        Ok(CharonItemMeta { span, source_text, attr_info, name, is_local, opacity })
    }

    fn translate_item_meta_from_defid(&mut self, defid: DefId) -> CharonItemMeta {
        let def_id = rustc_internal::internal(self.tcx(), defid);
        let span = self.translate_span(rustc_internal::stable(self.tcx.def_span(def_id)));
        let name = self.defid_to_name(defid).unwrap();
        // TODO: populate the source text
        let source_text = None;
        // TODO: populate the attribute info
        let attr_info =
            CharonAttrInfo { attributes: Vec::new(), inline: None, rename: None, public: true };

        // Aeneas only translates items that are local to the top-level crate
        // Since we want all reachable items (including those in external
        // crates) to be translated, always set `is_local` to true
        let is_local = true;

        // For now, assume all items are transparent
        let opacity = CharonItemOpacity::Transparent;

        CharonItemMeta { span, source_text, attr_info, name, is_local, opacity }
    }

    fn translate_item_meta_adt(&mut self, adt: AdtDef) -> Result<CharonItemMeta, CharonError> {
        let span = self.translate_span(adt.span());
        let name = self.adtdef_to_name(adt)?;
        // TODO: populate the source text
        let source_text = None;
        // TODO: populate the attribute info
        let attr_info =
            CharonAttrInfo { attributes: Vec::new(), inline: None, rename: None, public: true };

        // Aeneas only translates items that are local to the top-level crate
        // Since we want all reachable items (including those in external
        // crates) to be translated, always set `is_local` to true
        let is_local = true;

        // For now, assume all items are transparent
        let opacity = CharonItemOpacity::Transparent;

        Ok(CharonItemMeta { span, source_text, attr_info, name, is_local, opacity })
    }

    fn is_builtin_fun(&mut self, func_def: InstanceDef) -> bool {
        let name = self.def_to_name(func_def).unwrap();
        let crate_name = match name.name.first().unwrap() {
            CharonPathElem::Ident(cn, _) => cn,
            _ => panic!("Imple name"),
        };
        crate_name.starts_with("std")
            || crate_name.starts_with("core")
            || crate_name.starts_with("alloc")
    }

    fn is_builtin_adt(&mut self, adtdef: AdtDef) -> bool {
        let name = self.adtdef_to_name(adtdef).unwrap();
        let crate_name = match name.name.first().unwrap() {
            CharonPathElem::Ident(cn, _) => cn,
            _ => panic!("Imple name"),
        };
        crate_name.starts_with("std")
            || crate_name.starts_with("core")
            || crate_name.starts_with("alloc")
    }

    fn is_marker_trait(&mut self, traitdef: TraitDef) -> bool {
        let name = self.defid_to_name(traitdef.def_id()).unwrap();
        let crate_name = match name.name.first().unwrap() {
            CharonPathElem::Ident(cn, _) => cn,
            _ => panic!("Imple name"),
        };
        let marker = match name.name.get(1).unwrap() {
            CharonPathElem::Ident(cn, _) => cn,
            _ => panic!("Imple name"),
        };
        crate_name.starts_with("core") && marker.starts_with("marker")
    }

    fn defid_to_name(&mut self, defid: DefId) -> Result<CharonName, CharonError> {
        let tcx = self.tcx();
        let def_id = rustc_internal::internal(self.tcx(), defid);
        let span: CharonSpan = self.translate_span(rustc_internal::stable(tcx.def_span(def_id)));
        let mut found_crate_name = false;
        let mut name: Vec<CharonPathElem> = Vec::new();

        let def_path = tcx.def_path(def_id);
        let crate_name = tcx.crate_name(def_path.krate).to_string();

        let parents: Vec<_> = {
            let mut parents = vec![def_id];
            let mut cur_id = def_id;
            while let Some(parent) = tcx.opt_parent(cur_id) {
                parents.push(parent);
                cur_id = parent;
            }
            parents.into_iter().rev().collect()
        };

        for cur_id in parents {
            let data = tcx.def_key(cur_id).disambiguated_data;
            // Match over the key data
            let disambiguator = CharonDisambiguator::new(data.disambiguator as usize);
            use rustc_hir::definitions::DefPathData;
            match &data.data {
                DefPathData::TypeNs(symbol) => {
                    error_assert!(self, span, data.disambiguator == 0); // Sanity check
                    name.push(CharonPathElem::Ident(symbol.to_string(), disambiguator));
                }
                DefPathData::ValueNs(symbol) => {
                    // I think `disambiguator != 0` only with names introduced by macros (though
                    // not sure).
                    name.push(CharonPathElem::Ident(symbol.to_string(), disambiguator));
                }
                DefPathData::CrateRoot => {
                    // Sanity check
                    error_assert!(self, span, data.disambiguator == 0);

                    // This should be the beginning of the path
                    error_assert!(self, span, name.is_empty());
                    found_crate_name = true;
                    name.push(CharonPathElem::Ident(crate_name.clone(), disambiguator));
                }
                DefPathData::Impl => {} //will check
                DefPathData::OpaqueTy => {
                    // TODO: do nothing for now
                }
                DefPathData::MacroNs(symbol) => {
                    error_assert!(self, span, data.disambiguator == 0); // Sanity check

                    // There may be namespace collisions between, say, function
                    // names and macros (not sure). However, this isn't much
                    // of an issue here, because for now we don't expose macros
                    // in the AST, and only use macro names in [register], for
                    // instance to filter opaque modules.
                    name.push(CharonPathElem::Ident(symbol.to_string(), disambiguator));
                }
                DefPathData::Closure => {
                    // TODO: this is not very satisfactory, but on the other hand
                    // we should be able to extract closures in local let-bindings
                    // (i.e., we shouldn't have to introduce top-level let-bindings).
                    name.push(CharonPathElem::Ident("closure".to_string(), disambiguator))
                }
                DefPathData::ForeignMod => {
                    // Do nothing, functions in `extern` blocks are in the same namespace as the
                    // block.
                }
                _ => {
                    error_or_panic!(self, span, format!("Unexpected DefPathData: {:?}", data));
                }
            }
        }

        // We always add the crate name
        if !found_crate_name {
            name.push(CharonPathElem::Ident(crate_name, CharonDisambiguator::new(0)));
        }

        trace!("{:?}", name);
        Ok(CharonName { name })
    }

    /// Retrieve an item name from a [DefId].
    /// This function is adapted from Charon:
    /// https://github.com/AeneasVerif/charon/blob/53530427db2941ce784201e64086766504bc5642/charon/src/bin/charon-driver/translate/translate_ctx.rs#L344
    fn def_to_name(&mut self, def: InstanceDef) -> Result<CharonName, CharonError> {
        let def_id = def.def_id();
        trace!("{:?}", def_id);
        let tcx = self.tcx();
        let span: CharonSpan = self.translate_span(def.span());
        let def_id = rustc_internal::internal(self.tcx(), def_id);

        // We have to be a bit careful when retrieving names from def ids. For instance,
        // due to reexports, [`TyCtxt::def_path_str`](TyCtxt::def_path_str) might give
        // different names depending on the def id on which it is called, even though
        // those def ids might actually identify the same definition.
        // For instance: `std::boxed::Box` and `alloc::boxed::Box` are actually
        // the same (the first one is a reexport).
        // This is why we implement a custom function to retrieve the original name
        // (though this makes us lose aliases - we may want to investigate this
        // issue in the future).

        // We lookup the path associated to an id, and convert it to a name.
        // Paths very precisely identify where an item is. There are important
        // subcases, like the items in an `Impl` block:
        // ```
        // impl<T> List<T> {
        //   fn new() ...
        // }
        // ```
        //
        // One issue here is that "List" *doesn't appear* in the path, which would
        // look like the following:
        //
        //   `TypeNS("Crate") :: Impl :: ValueNs("new")`
        //                       ^^^
        //           This is where "List" should be
        //
        // For this reason, whenever we find an `Impl` path element, we actually
        // lookup the type of the sub-path, from which we can derive a name.
        //
        // Besides, as there may be several "impl" blocks for one type, each impl
        // block is identified by a unique number (rustc calls this a
        // "disambiguator"), which we grab.
        //
        // Example:
        // ========
        // For instance, if we write the following code in crate `test` and module
        // `bla`:
        // ```
        // impl<T> Foo<T> {
        //   fn foo() { ... }
        // }
        //
        // impl<T> Foo<T> {
        //   fn bar() { ... }
        // }
        // ```
        //
        // The names we will generate for `foo` and `bar` are:
        // `[Ident("test"), Ident("bla"), Ident("Foo"), CharonDisambiguator(0), Ident("foo")]`
        // `[Ident("test"), Ident("bla"), Ident("Foo"), CharonDisambiguator(1), Ident("bar")]`
        let mut found_crate_name = false;
        let mut name: Vec<CharonPathElem> = Vec::new();

        let def_path = tcx.def_path(def_id);
        let crate_name = tcx.crate_name(def_path.krate).to_string();

        let parents: Vec<_> = {
            let mut parents = vec![def_id];
            let mut cur_id = def_id;
            while let Some(parent) = tcx.opt_parent(cur_id) {
                parents.push(parent);
                cur_id = parent;
            }
            parents.into_iter().rev().collect()
        };

        // Rk.: below we try to be as tight as possible with regards to sanity
        // checks, to make sure we understand what happens with def paths, and
        // fail whenever we get something which is even slightly outside what
        // we expect.
        for cur_id in parents {
            let data = tcx.def_key(cur_id).disambiguated_data;
            // Match over the key data
            let disambiguator = CharonDisambiguator::new(data.disambiguator as usize);
            use rustc_hir::definitions::DefPathData;
            match &data.data {
                DefPathData::TypeNs(symbol) => {
                    error_assert!(self, span, data.disambiguator == 0); // Sanity check
                    name.push(CharonPathElem::Ident(symbol.to_string(), disambiguator));
                }
                DefPathData::ValueNs(symbol) => {
                    // I think `disambiguator != 0` only with names introduced by macros (though
                    // not sure).
                    name.push(CharonPathElem::Ident(symbol.to_string(), disambiguator));
                }
                DefPathData::CrateRoot => {
                    // Sanity check
                    error_assert!(self, span, data.disambiguator == 0);

                    // This should be the beginning of the path
                    error_assert!(self, span, name.is_empty());
                    found_crate_name = true;
                    name.push(CharonPathElem::Ident(crate_name.clone(), disambiguator));
                }
                DefPathData::Impl => {} //will check
                DefPathData::OpaqueTy => {
                    // TODO: do nothing for now
                }
                DefPathData::MacroNs(symbol) => {
                    error_assert!(self, span, data.disambiguator == 0); // Sanity check

                    // There may be namespace collisions between, say, function
                    // names and macros (not sure). However, this isn't much
                    // of an issue here, because for now we don't expose macros
                    // in the AST, and only use macro names in [register], for
                    // instance to filter opaque modules.
                    name.push(CharonPathElem::Ident(symbol.to_string(), disambiguator));
                }
                DefPathData::Closure => {
                    // TODO: this is not very satisfactory, but on the other hand
                    // we should be able to extract closures in local let-bindings
                    // (i.e., we shouldn't have to introduce top-level let-bindings).
                    name.push(CharonPathElem::Ident("closure".to_string(), disambiguator))
                }
                DefPathData::ForeignMod => {
                    // Do nothing, functions in `extern` blocks are in the same namespace as the
                    // block.
                }
                _ => {
                    error_or_panic!(self, span, format!("Unexpected DefPathData: {:?}", data));
                }
            }
        }

        // We always add the crate name
        if !found_crate_name {
            name.push(CharonPathElem::Ident(crate_name, CharonDisambiguator::new(0)));
        }
        
        if let Some(impl_defid_internal) = self.tcx.impl_of_method(def_id) {
            let traitref = self.tcx.impl_trait_ref(impl_defid_internal).unwrap().skip_binder().args.first().unwrap().to_string();
            let impl_defid = DefId::to_val(impl_defid_internal.index.as_usize());
            let impl_id = self.register_trait_impl_id(impl_defid);
            let funcname = match name.pop().unwrap() {
                CharonPathElem::Ident(name, _) => name + traitref.as_str(),
                _ => panic!("Expected ident"),
            };
            name.push(CharonPathElem::Ident(funcname, CharonDisambiguator::new(0)));
        };
        trace!("{:?}", name);
        Ok(CharonName { name })
    }

    fn adtdef_to_name(&mut self, def: AdtDef) -> Result<CharonName, CharonError> {
        let def_id = def.def_id();
        trace!("{:?}", def_id);
        let tcx = self.tcx();
        let span: CharonSpan = self.translate_span(def.span());
        let def_id = rustc_internal::internal(self.tcx(), def_id);
        let mut found_crate_name = false;
        let mut name: Vec<CharonPathElem> = Vec::new();

        let def_path = tcx.def_path(def_id);
        let crate_name = tcx.crate_name(def_path.krate).to_string();

        let parents: Vec<_> = {
            let mut parents = vec![def_id];
            let mut cur_id = def_id;
            while let Some(parent) = tcx.opt_parent(cur_id) {
                parents.push(parent);
                cur_id = parent;
            }
            parents.into_iter().rev().collect()
        };

        // Rk.: below we try to be as tight as possible with regards to sanity
        // checks, to make sure we understand what happens with def paths, and
        // fail whenever we get something which is even slightly outside what
        // we expect.
        for cur_id in parents {
            let data = tcx.def_key(cur_id).disambiguated_data;
            // Match over the key data
            let disambiguator = CharonDisambiguator::new(data.disambiguator as usize);
            use rustc_hir::definitions::DefPathData;
            match &data.data {
                DefPathData::TypeNs(symbol) => {
                    error_assert!(self, span, data.disambiguator == 0); // Sanity check
                    name.push(CharonPathElem::Ident(symbol.to_string(), disambiguator));
                }
                DefPathData::ValueNs(symbol) => {
                    // I think `disambiguator != 0` only with names introduced by macros (though
                    // not sure).
                    name.push(CharonPathElem::Ident(symbol.to_string(), disambiguator));
                }
                DefPathData::CrateRoot => {
                    // Sanity check
                    error_assert!(self, span, data.disambiguator == 0);

                    // This should be the beginning of the path
                    error_assert!(self, span, name.is_empty());
                    found_crate_name = true;
                    name.push(CharonPathElem::Ident(crate_name.clone(), disambiguator));
                }
                DefPathData::Impl => todo!(),
                DefPathData::OpaqueTy => {
                    // TODO: do nothing for now
                }
                DefPathData::MacroNs(symbol) => {
                    error_assert!(self, span, data.disambiguator == 0); // Sanity check

                    // There may be namespace collisions between, say, function
                    // names and macros (not sure). However, this isn't much
                    // of an issue here, because for now we don't expose macros
                    // in the AST, and only use macro names in [register], for
                    // instance to filter opaque modules.
                    name.push(CharonPathElem::Ident(symbol.to_string(), disambiguator));
                }
                DefPathData::Closure => {
                    // TODO: this is not very satisfactory, but on the other hand
                    // we should be able to extract closures in local let-bindings
                    // (i.e., we shouldn't have to introduce top-level let-bindings).
                    name.push(CharonPathElem::Ident("closure".to_string(), disambiguator))
                }
                DefPathData::ForeignMod => {
                    // Do nothing, functions in `extern` blocks are in the same namespace as the
                    // block.
                }
                _ => {
                    error_or_panic!(self, span, format!("Unexpected DefPathData: {:?}", data));
                }
            }
        }

        // We always add the crate name
        if !found_crate_name {
            name.push(CharonPathElem::Ident(crate_name, CharonDisambiguator::new(0)));
        }

        trace!("{:?}", name);
        Ok(CharonName { name })
    }

    /// Compute the span information for the given instance
    fn translate_instance_span(&mut self, instance: Instance) -> CharonSpan {
        self.translate_span(instance.def.span())
    }

    fn file_to_id(&mut self, filename: &CharonFileName) -> Option<CharonFileId> {
        for (id, file) in self.translated.files.iter().enumerate() {
            if file.name == *filename {
                return Some(CharonFileId::from_usize(id));
            }
        }
        None
    }

    /// Compute the span information for MIR span
    fn translate_span(&mut self, span: Span) -> CharonSpan {
        let filename = CharonFileName::Local(PathBuf::from(span.get_filename()));
<<<<<<< HEAD
        let file_id = match self.file_to_id(&filename) {
            Some(file_id) => file_id,
            None => {
                let file = CharonFile { name: filename.clone(), contents: None };
                self.translated.files.push(file)
=======
        let file_id = match self.file_to_id.get(&filename) {
            Some(file_id) => *file_id,
            None => {
                let file = CharonFile { name: filename.clone(), contents: None };
                let file_id = self.translated.files.push(file);
                self.file_to_id.insert(filename, file_id);
                file_id
>>>>>>> 954fa15a
            }
        };
        let lineinfo = span.get_lines();
        let rspan = CharonRawSpan {
            file_id,
            beg: CharonLoc { line: lineinfo.start_line, col: lineinfo.start_col },
            end: CharonLoc { line: lineinfo.end_line, col: lineinfo.end_col },
        };

        // TODO: populate `generated_from_span` info
        CharonSpan { span: rspan, generated_from_span: None }
    }

    fn translate_function_signature(&mut self, instance: Instance) -> CharonFunSig {
        //let instance = self.instance;
        let fndef = match instance.ty().kind() {
            TyKind::RigidTy(RigidTy::FnDef(fndef, _)) => fndef,
            _ => panic!("Expected a function type"),
        };
        //self.trait_clauses = c_genparam.trait_clauses.clone();
        let value = fndef.fn_sig().value;
        let inputs = value.inputs().to_vec();
        let c_genparam = self.generic_params_from_fndef(fndef, inputs.clone());
        //println!("generic param {:?}", c_genparam.clone());
        //println!("inp types {:?}", inputs.clone());
        let c_inputs: Vec<CharonTy> = inputs.iter().map(|ty| self.translate_ty(*ty)).collect();
        //println!("trans input type{:?}", c_inputs.clone());
        let c_output = self.translate_ty(value.output());
        // TODO: populate the rest of the information (`is_unsafe`, `is_closure`, etc.)
        CharonFunSig {
            is_unsafe: false,
            is_closure: false,
            closure_info: None,
<<<<<<< HEAD
            generics: c_genparam,
            inputs: c_inputs,
            output: c_output,
=======
            generics: CharonGenericParams::default(),
            inputs: args,
            output: ret_type,
>>>>>>> 954fa15a
        }
    }

    fn translate_function_body(
        &mut self,
        instance: Instance,
    ) -> Result<CharonBodyId, CharonOpaque> {
        //let instance = self.instance;
        let fndef = match instance.ty().kind() {
            TyKind::RigidTy(RigidTy::FnDef(fndef, _)) => fndef,
            _ => panic!("Expected a function type"),
        };
        let mir_body = fndef.body().unwrap();
        let body_id = self.translated.bodies.reserve_slot();
        let body = self.translate_body(mir_body);
        self.translated.bodies.set_slot(body_id, body);
        Ok(body_id)
    }

    fn translate_body(&mut self, mir_body: Body) -> CharonBody {
        let span = self.translate_span(mir_body.span);
        let arg_count = self.instance.fn_abi().unwrap().args.len();
        let vars = self.translate_body_locals(&mir_body);
<<<<<<< HEAD
        let locals = CharonLocals { vars, arg_count };
=======
        let locals = Locals { vars, arg_count };
>>>>>>> 954fa15a
        let body: CharonBodyContents =
            mir_body.blocks.iter().map(|bb| self.translate_block(bb)).collect();

        let body_expr = CharonExprBody { span, locals, body, comments: Vec::new() };
        CharonBody::Unstructured(body_expr)
    }

    fn translate_generic_args(&mut self, ga: GenericArgs, defid: DefId) -> CharonGenericArgs {
        let genvec = ga.0;
        let mut c_regions: CharonVector<CharonRegionId, CharonRegion> = CharonVector::new();
        let mut c_types: CharonVector<CharonTypeVarId, CharonTy> = CharonVector::new();
        let mut c_const_generics: CharonVector<CharonConstGenericVarId, CharonConstGeneric> =
            CharonVector::new();
        for genkind in genvec.iter() {
            let gk = genkind.clone();
            match gk {
                GenericArgKind::Lifetime(region) => {
                    let c_region = self.translate_region(region);
                    c_regions.push(c_region);
                }

                GenericArgKind::Type(ty) => {
                    let c_ty = self.translate_ty(ty);
                    c_types.push(c_ty);
                }
                GenericArgKind::Const(tc) => {
                    let c_const_generic = self.tyconst_to_constgeneric(tc);
                    c_const_generics.push(c_const_generic);
                } //_ => (),
            }
        }
        let (gen_trait_refs, spans) = self.get_traitrefs_and_span_from_defid(defid);
        let mut trait_refs: CharonVector<CharonTraitClauseId, CharonTraitRef> = CharonVector::new();
        let trait_ref_span_zip = zip(spans.clone(), gen_trait_refs.clone());
        for (_, trait_ref) in trait_ref_span_zip {
            let traitgenarg = trait_ref.trait_decl_ref.skip_binder.generics.clone();
            let t_regions: CharonVector<CharonRegionId, CharonRegion> = CharonVector::new();
            let mut t_types: CharonVector<CharonTypeVarId, CharonTy> = CharonVector::new();
            let t_const_generics: CharonVector<CharonConstGenericVarId, CharonConstGeneric> =
                CharonVector::new();
            for tyvar in traitgenarg.types.iter() {
                match tyvar.kind() {
                    CharonTyKind::TypeVar(dbtyvarid) => {
                        let tyvarid = match dbtyvarid {
                            CharonDeBruijnVar::Free(tyvarid) => *tyvarid,
                            _ => panic!("Expect free type var id"),
                        };
                        let subs_ty = c_types.get(tyvarid).unwrap().clone();
                        t_types.push(subs_ty);
                    }
                    _ => todo!("TyKind of gen must be TyVar: {:?}", tyvar.kind()),
                }
            }
            let generics = CharonGenericArgs {
                regions: t_regions,
                types: t_types,
                const_generics: t_const_generics,
                trait_refs: trait_ref.trait_decl_ref.skip_binder.generics.trait_refs.clone(),
            };
            let traitdecl_id = trait_ref.trait_decl_ref.skip_binder.trait_id;
            let subs_traitdeclref = CharonPolyTraitDeclRef {
                regions: trait_ref.trait_decl_ref.regions.clone(),
                skip_binder: CharonTraitDeclRef {
                    trait_id: traitdecl_id,
                    generics: generics.clone(),
                },
            };
            let subs_traitref = CharonTraitRef {
                kind: CharonTraitRefKind::BuiltinOrAuto(subs_traitdeclref.clone()),
                trait_decl_ref: subs_traitdeclref,
            };
            trait_refs.push(subs_traitref);
        }
        CharonGenericArgs {
            regions: c_regions,
            types: c_types,
            const_generics: c_const_generics,
            trait_refs,
        }
    }

    fn translate_generic_args_withouttrait(&mut self, ga: GenericArgs) -> CharonGenericArgs {
        let genvec = ga.0;
        let mut c_regions: CharonVector<CharonRegionId, CharonRegion> = CharonVector::new();
        let mut c_types: CharonVector<CharonTypeVarId, CharonTy> = CharonVector::new();
        let mut c_const_generics: CharonVector<CharonConstGenericVarId, CharonConstGeneric> =
            CharonVector::new();
        for genkind in genvec.iter() {
            let gk = genkind.clone();
            match gk {
                GenericArgKind::Lifetime(region) => {
                    let c_region = self.translate_region(region);
                    c_regions.push(c_region);
                }
                GenericArgKind::Type(ty) => {
                    let c_ty = self.translate_ty(ty);
                    c_types.push(c_ty);
                }
                GenericArgKind::Const(tc) => {
                    let c_const_generic = self.tyconst_to_constgeneric(tc);
                    c_const_generics.push(c_const_generic);
                }
            }
        }
        CharonGenericArgs {
            regions: c_regions,
            types: c_types,
            const_generics: c_const_generics,
            trait_refs: CharonVector::new(),
        }
    }

    fn translate_ty(&mut self, ty: Ty) -> CharonTy {
        match ty.kind() {
            TyKind::RigidTy(rigid_ty) => self.translate_rigid_ty(rigid_ty),
            TyKind::Param(paramty) => {
<<<<<<< HEAD
                let debr = CharonDeBruijnVar::Bound(
                    CharonDeBruijnId::new(0),
                    CharonTypeVarId::from_usize(paramty.index as usize),
                );
                CharonTy::new(CharonTyKind::TypeVar(debr))
            }
            /*
            TyKind::Alias(akind, atype) => {
                let tk_internal = rustc_internal::internal(self.tcx, ty).kind().clone();
                match tk_internal {
                    rustc_middle::ty::TyKind::Alias(akind,aty ) =>{
                        match akind {
                            rustc_middle::ty::AliasTyKind::Opaque => {
                                let hiddentype = rustc_internal::stable(aty.to_ty(self.tcx));
                                self.translate_ty(hiddentype)
                            }
                            rustc_middle::ty::AliasTyKind::Projection => {
                                let trait_ref = rustc_internal::stable(aty.trait_ref(self.tcx));

                            }
                            _ => panic
                        }
                    }
                    _=> panic
                }

            }*/
=======
                let debr =
                    CharonDeBruijnVar::free(CharonTypeVarId::from_usize(paramty.index as usize));
                CharonTy::new(CharonTyKind::TypeVar(debr))
            }
>>>>>>> 954fa15a
            x => todo!("Not yet implemented translation for TyKind: {:?}", x),
        }
    }

    fn tyconst_to_constgeneric(&self, tyconst: TyConst) -> CharonConstGeneric {
        match tyconst.kind() {
            TyConstKind::Value(ty, alloc) => {
                let c_raw_constexpr = self.translate_allocation(alloc, *ty);
                translate_constant_expr_to_const_generic(c_raw_constexpr).unwrap()
            }
            TyConstKind::Param(paramc) => {
<<<<<<< HEAD
                let debr = CharonDeBruijnVar::Bound(
                    CharonDeBruijnId::new(0),
                    CharonConstGenericVarId::from_usize(paramc.index as usize),
                );
=======
                let debr = CharonDeBruijnVar::free(CharonConstGenericVarId::from_usize(
                    paramc.index as usize,
                ));
>>>>>>> 954fa15a
                CharonConstGeneric::Var(debr)
            }
            _ => todo!(),
        }
    }

    fn translate_rigid_ty(&mut self, rigid_ty: RigidTy) -> CharonTy {
        debug!("translate_rigid_ty: {rigid_ty:?}");
        match rigid_ty {
            RigidTy::Bool => CharonTy::new(CharonTyKind::Literal(CharonLiteralTy::Bool)),
            RigidTy::Char => CharonTy::new(CharonTyKind::Literal(CharonLiteralTy::Char)),
            RigidTy::Int(it) => {
                CharonTy::new(CharonTyKind::Literal(CharonLiteralTy::Integer(translate_int_ty(it))))
            }
            RigidTy::Uint(uit) => CharonTy::new(CharonTyKind::Literal(CharonLiteralTy::Integer(
                translate_uint_ty(uit),
            ))),
            RigidTy::Never => CharonTy::new(CharonTyKind::Never),
            RigidTy::Str => CharonTy::new(CharonTyKind::Adt(
                CharonTypeId::Builtin(CharonBuiltinTy::Str),
                // TODO: find out whether any of the information below should be
                // populated for strings
                CharonGenericArgs {
                    regions: CharonVector::new(),
                    types: CharonVector::new(),
                    const_generics: CharonVector::new(),
                    trait_refs: CharonVector::new(),
                },
            )),
            RigidTy::Array(ty, tyconst) => {
                let c_ty = self.translate_ty(ty);
                let c_const_generic = self.tyconst_to_constgeneric(tyconst);
                let mut c_types = CharonVector::new();
                let mut c_const_generics = CharonVector::new();
                c_types.push(c_ty);
                c_const_generics.push(c_const_generic);
                CharonTy::new(CharonTyKind::Adt(
                    CharonTypeId::Builtin(CharonBuiltinTy::Array),
                    CharonGenericArgs {
                        regions: CharonVector::new(),
                        types: c_types,
                        const_generics: c_const_generics,
                        trait_refs: CharonVector::new(),
                    },
                ))
            }
            RigidTy::Ref(region, ty, mutability) => CharonTy::new(CharonTyKind::Ref(
                self.translate_region(region),
                self.translate_ty(ty),
                match mutability {
                    Mutability::Mut => CharonRefKind::Mut,
                    Mutability::Not => CharonRefKind::Shared,
                },
            )),
            RigidTy::Tuple(ty) => {
                let types = ty.iter().map(|ty| self.translate_ty(*ty)).collect();
                // TODO: find out if any of the information below is needed
                let generic_args = CharonGenericArgs {
                    regions: CharonVector::new(),
                    types,
                    const_generics: CharonVector::new(),
                    trait_refs: CharonVector::new(),
                };
                CharonTy::new(CharonTyKind::Adt(CharonTypeId::Tuple, generic_args))
            }
<<<<<<< HEAD
            RigidTy::FnDef(def_id, _) => {
=======
            RigidTy::FnDef(def_id, _args) => {
>>>>>>> 954fa15a
                let sig = def_id.fn_sig().value;
                let inputs = sig.inputs().iter().map(|ty| self.translate_ty(*ty)).collect();
                let output = self.translate_ty(sig.output());
                // TODO: populate regions?
                let rb = CharonRegionBinder {
                    regions: CharonVector::new(),
                    skip_binder: (inputs, output),
                };
                CharonTy::new(CharonTyKind::Arrow(rb))
            }
            RigidTy::Adt(adt_def, genarg) => {
                let def_id = adt_def.def_id();
                let c_typedeclid = self.register_type_decl_id(def_id);
                if self.translated.type_decls.get(c_typedeclid).is_none() {
                    self.translate_adtdef(adt_def);
                }
                let c_generic_args = self.translate_generic_args(genarg, adt_def.def_id());
                CharonTy::new(CharonTyKind::Adt(CharonTypeId::Adt(c_typedeclid), c_generic_args))
            }
            RigidTy::Slice(ty) => {
                let c_ty = self.translate_ty(ty);
                let mut c_types = CharonVector::new();
                c_types.push(c_ty);
                CharonTy::new(CharonTyKind::Adt(
                    CharonTypeId::Builtin(CharonBuiltinTy::Slice),
                    CharonGenericArgs::new_from_types(c_types),
                ))
            }
            RigidTy::RawPtr(ty, mutability) => {
                let c_ty = self.translate_ty(ty);
                CharonTy::new(CharonTyKind::RawPtr(c_ty, match mutability {
                    Mutability::Mut => CharonRefKind::Mut,
                    Mutability::Not => CharonRefKind::Shared,
                }))
            }
            RigidTy::FnPtr(polyfunsig) => {
                let value = polyfunsig.value;
                let inputs = value.inputs().to_vec();
                let c_inputs: Vec<CharonTy> =
                    inputs.iter().map(|ty| self.translate_ty(*ty)).collect();
                let c_output = self.translate_ty(value.output());
                let rb = CharonRegionBinder {
                    regions: CharonVector::new(),
                    skip_binder: (c_inputs, c_output),
                };
                CharonTy::new(CharonTyKind::Arrow(rb))
            }
            RigidTy::Dynamic(_, _, _) => {
                CharonTy::new(CharonTyKind::DynTrait(CharonExistentialPredicate))
            }
            _ => todo!("Not yet implemented RigidTy: {:?}", rigid_ty),
        }
    }

    fn translate_body_locals(&mut self, mir_body: &Body) -> CharonVector<CharonVarId, CharonVar> {
        // Charon expects the locals in the following order:
        // - the local used for the return value (index 0)
        // - the input arguments
        // - the remaining locals, used for the intermediate computations
        let mut locals = CharonVector::new();
        mir_body.local_decls().for_each(|(local, local_decl)| {
            let ty = self.translate_ty(local_decl.ty);
            let name = self.local_names.get(&local);
            locals.push_with(|index| CharonVar { index, name: name.cloned(), ty });
        });
        locals
    }

    fn translate_block(&mut self, bb: &BasicBlock) -> CharonBlockData {
        let mut statements: Vec<CharonStatement> =
            bb.statements.iter().filter_map(|stmt| self.translate_statement(stmt)).collect();
        let (statement, terminator) = self.translate_terminator(&bb.terminator);
        if let Some(statement) = statement {
            statements.push(statement);
        }
        CharonBlockData { statements, terminator }
    }

    fn translate_statement(&mut self, stmt: &Statement) -> Option<CharonStatement> {
        let content = match &stmt.kind {
            StatementKind::Assign(place, rhs) => Some(CharonRawStatement::Assign(
                self.translate_place(&place),
                self.translate_rvalue(&rhs),
            )),
            StatementKind::SetDiscriminant { place, variant_index } => {
                Some(CharonRawStatement::SetDiscriminant(
                    self.translate_place(&place),
                    CharonVariantId::from_usize(variant_index.to_index()),
                ))
            }
            StatementKind::StorageLive(_) => None,
            StatementKind::StorageDead(local) => {
                Some(CharonRawStatement::StorageDead(CharonVarId::from_usize(*local)))
            }
            StatementKind::Nop => None,
            _ => todo!(),
        };
        if let Some(content) = content {
            let span = self.translate_span(stmt.span);
            return Some(CharonStatement { span, content });
        };
        None
    }

    fn translate_terminator(
        &mut self,
        terminator: &Terminator,
    ) -> (Option<CharonStatement>, CharonTerminator) {
        let span = self.translate_span(terminator.span);
        let (statement, terminator) = match &terminator.kind {
            TerminatorKind::Return => (None, CharonRawTerminator::Return),
            TerminatorKind::Goto { target } => {
                (None, CharonRawTerminator::Goto { target: CharonBlockId::from_usize(*target) })
            }
            TerminatorKind::Unreachable => {
                (None, CharonRawTerminator::Abort(CharonAbortKind::UndefinedBehavior))
            }
            TerminatorKind::Drop { place, target, .. } => (
                Some(CharonRawStatement::Drop(self.translate_place(&place))),
                CharonRawTerminator::Goto { target: CharonBlockId::from_usize(*target) },
            ),
            TerminatorKind::SwitchInt { discr, targets } => {
                let (discr, targets) = self.translate_switch_targets(discr, targets);
                (None, CharonRawTerminator::Switch { discr, targets })
            }
            TerminatorKind::Call { func, args, destination, target, .. } => {
                debug!("translate_call: {func:?} {args:?} {destination:?} {target:?}");
                println!("Calling {:?}", func);
                let fn_ty = func.ty(self.instance.body().unwrap().locals()).unwrap();
                let fn_ptr = match fn_ty.kind() {
                    TyKind::RigidTy(RigidTy::FnDef(def, genarg)) => {
                        let instance = Instance::resolve(def, &genarg).unwrap();
                        let def_id = instance.def.def_id();
                        let fid = self.register_fun_decl_id(def_id);
                        let genarg_resolve = match instance.ty().kind() {
                            TyKind::RigidTy(RigidTy::FnDef(_, ga)) => ga,
                            _ => panic!("Expected a function type"),
                        };
                        let funcid = CharonFunIdOrTraitMethodRef::Fun(CharonFunId::Regular(fid));
                        let generics = self.translate_generic_args(genarg_resolve, def_id);
                        println!("Func call genarg {:?}", generics);
                        CharonFnPtr {
                            func: funcid,
                            // TODO: populate generics?
                            generics,
                        }
                    }
                    TyKind::RigidTy(RigidTy::FnPtr(..)) => todo!(),
                    x => unreachable!(
                        "Function call where the function was of unexpected type: {:?}",
                        x
                    ),
                };
                let c_func_op = CharonFnOperand::Regular(fn_ptr);
                let call = CharonCall {
                    func: c_func_op,
                    args: args.iter().map(|arg| self.translate_operand(arg)).collect(),
                    dest: self.translate_place(destination),
                };
                (Some(CharonRawStatement::Call(call)), CharonRawTerminator::Goto {
                    target: CharonBlockId::from_usize(target.unwrap()),
                })
            }
            TerminatorKind::Assert { cond, expected, msg: _, target, .. } => (
                Some(CharonRawStatement::Assert(CharonAssert {
                    cond: self.translate_operand(cond),
                    expected: *expected,
                })),
                CharonRawTerminator::Goto { target: CharonBlockId::from_usize(*target) },
            ),
            _ => todo!(),
        };
        (
            statement.map(|statement| CharonStatement { span, content: statement }),
            CharonTerminator { span, content: terminator },
        )
    }

    fn translate_place(&mut self, place: &Place) -> CharonPlace {
        let (_projection, ty) = self.translate_projection(place, &place.projection);
        let local = place.local;
        let var_id = CharonVarId::from_usize(local);
<<<<<<< HEAD
        let basetype =  self.translate_ty(self.place_ty(&place));
        let mut prjplace = CharonPlace::new(var_id, basetype);
        for (projelem, ty) in projection.iter() {
            prjplace = prjplace.project(projelem.clone(), ty.clone());
        }
        prjplace
=======
        CharonPlace::new(var_id, ty)
>>>>>>> 954fa15a
    }

    fn place_ty(&self, place: &Place) -> Ty {
        let body = self.instance.body().unwrap();
        let ty = body.local_decl(place.local).unwrap().ty;
        ty
    }

    fn translate_rvalue(&mut self, rvalue: &Rvalue) -> CharonRvalue {
        trace!("translate_rvalue: {rvalue:?}");
        match rvalue {
            Rvalue::Use(operand) => CharonRvalue::Use(self.translate_operand(operand)),
            Rvalue::Repeat(_operand, _) => todo!(),
            Rvalue::Ref(_region, kind, place) => {
                CharonRvalue::Ref(self.translate_place(&place), translate_borrow_kind(kind))
            }
            Rvalue::AddressOf(_, _) => todo!(),
            Rvalue::Len(place) => CharonRvalue::Len(
                self.translate_place(&place),
                self.translate_ty(rvalue.ty(self.instance.body().unwrap().locals()).unwrap()),
                None,
            ),
            Rvalue::Cast(kind, operand, ty) => CharonRvalue::UnaryOp(
                CharonUnOp::Cast(self.translate_cast(*kind, operand, *ty)),
                self.translate_operand(operand),
            ),
            Rvalue::BinaryOp(bin_op, lhs, rhs) => CharonRvalue::BinaryOp(
                translate_bin_op(*bin_op),
                self.translate_operand(lhs),
                self.translate_operand(rhs),
            ),
            Rvalue::CheckedBinaryOp(bin_op, lhs, rhs) => CharonRvalue::BinaryOp(
                translate_bin_op(*bin_op),
                self.translate_operand(lhs),
                self.translate_operand(rhs),
            ),
            Rvalue::UnaryOp(op, operand) => {
                CharonRvalue::UnaryOp(translate_un_op(*op), self.translate_operand(operand))
            }
            Rvalue::Discriminant(place) => {
                let c_place = self.translate_place(place);
                let ty = self.place_ty(place);
                let c_ty = self.translate_ty(ty);
                match c_ty.kind() {
                    CharonTyKind::Adt(CharonTypeId::Adt(c_typedeclid), _) => {
                        CharonRvalue::Discriminant(c_place, *c_typedeclid)
                    }
                    _ => todo!("Not yet implemented:{:?}", c_ty.kind()),
                }
            }

            Rvalue::Aggregate(agg_kind, operands) => {
                let c_operands =
                    (*operands).iter().map(|operand| self.translate_operand(operand)).collect();
                let akind = agg_kind.clone();
                match akind {
                    AggregateKind::Adt(adt_def, variant_id, genarg, _user_anot, field_id) => {
                        let adt_kind = adt_def.kind();
                        match adt_kind {
                            AdtKind::Enum => {
                                let def_id = adt_def.def_id();
                                let c_typedeclid: CharonTypeDeclId = self.get_type_decl_id(def_id);
                                let c_type_id = CharonTypeId::Adt(c_typedeclid);
                                let c_variant_id =
                                    Some(CharonVariantId::from_usize(variant_id.to_index()));
                                let c_field_id = field_id.map(CharonFieldId::from_usize);
                                let c_generic_args =
                                    self.translate_generic_args(genarg, adt_def.def_id());
                                let c_agg_kind = CharonAggregateKind::Adt(
                                    c_type_id,
                                    c_variant_id,
                                    c_field_id,
                                    c_generic_args,
                                );
                                CharonRvalue::Aggregate(c_agg_kind, c_operands)
                            }
                            AdtKind::Struct => {
                                let def_id = adt_def.def_id();
                                let c_typedeclid: CharonTypeDeclId = self.get_type_decl_id(def_id);
                                let c_type_id = CharonTypeId::Adt(c_typedeclid);
                                let c_variant_id = None;
                                let c_field_id = None;
                                let c_generic_args =
                                    self.translate_generic_args(genarg, adt_def.def_id());
                                let c_agg_kind = CharonAggregateKind::Adt(
                                    c_type_id,
                                    c_variant_id,
                                    c_field_id,
                                    c_generic_args,
                                );
                                CharonRvalue::Aggregate(c_agg_kind, c_operands)
                            }
                            _ => todo!(),
                        }
                    }
                    AggregateKind::Tuple => CharonRvalue::Aggregate(
                        CharonAggregateKind::Adt(
                            CharonTypeId::Tuple,
                            None,
                            None,
                            CharonGenericArgs::empty(),
                        ),
                        c_operands,
                    ),
                    AggregateKind::Array(ty) => {
                        let c_ty = self.translate_ty(ty);
                        let cg = CharonConstGeneric::Value(CharonLiteral::Scalar(
                            CharonScalarValue::Usize(c_operands.len() as u64),
                        ));
                        CharonRvalue::Aggregate(CharonAggregateKind::Array(c_ty, cg), c_operands)
                    }
                    _ => todo!(),
                }
            }

            Rvalue::ShallowInitBox(_, _) => todo!(),
            Rvalue::CopyForDeref(_) => todo!(),
            Rvalue::ThreadLocalRef(_) => todo!(),
            _ => todo!(),
        }
    }

    fn translate_operand(&mut self, operand: &Operand) -> CharonOperand {
        trace!("translate_operand: {operand:?}");
        match operand {
            Operand::Constant(constant) => CharonOperand::Const(self.translate_constant(constant)),
            Operand::Copy(place) => CharonOperand::Copy(self.translate_place(&place)),
            Operand::Move(place) => CharonOperand::Move(self.translate_place(&place)),
        }
    }

    fn translate_constant(&mut self, constant: &ConstOperand) -> CharonConstantExpr {
        trace!("translate_constant: {constant:?}");
        let value = self.translate_constant_value(&constant.const_);
        CharonConstantExpr { value, ty: self.translate_ty(constant.ty()) }
    }

    fn translate_constant_value(&mut self, constant: &MirConst) -> CharonRawConstantExpr {
        trace!("translate_constant_value: {constant:?}");
        match constant.kind() {
            ConstantKind::Allocated(alloc) => self.translate_allocation(alloc, constant.ty()),
            ConstantKind::Ty(_) => todo!(),
            ConstantKind::ZeroSized => todo!(),
            ConstantKind::Unevaluated(uc) => {
                let defid = uc.def.def_id();
                let c_defid = self.register_global_decl_id(defid);
                let c_genarg = self.translate_generic_args(uc.args.clone(), defid);
                CharonRawConstantExpr::Global(CharonGlobalDeclRef {
                    id: c_defid,
                    generics: c_genarg,
                })
            }
            ConstantKind::Param(_) => todo!(),
        }
    }

    fn translate_allocation(&self, alloc: &Allocation, ty: Ty) -> CharonRawConstantExpr {
        match ty.kind() {
            TyKind::RigidTy(RigidTy::Int(it)) => {
                let value = alloc.read_int().unwrap();
                let scalar_value = match it {
                    IntTy::I8 => CharonScalarValue::I8(value as i8),
                    IntTy::I16 => CharonScalarValue::I16(value as i16),
                    IntTy::I32 => CharonScalarValue::I32(value as i32),
                    IntTy::I64 => CharonScalarValue::I64(value as i64),
                    IntTy::I128 => CharonScalarValue::I128(value),
                    IntTy::Isize => CharonScalarValue::Isize(value as i64),
                };
                CharonRawConstantExpr::Literal(CharonLiteral::Scalar(scalar_value))
            }
            TyKind::RigidTy(RigidTy::Uint(uit)) => {
                let value = alloc.read_uint().unwrap();
                let scalar_value = match uit {
                    UintTy::U8 => CharonScalarValue::U8(value as u8),
                    UintTy::U16 => CharonScalarValue::U16(value as u16),
                    UintTy::U32 => CharonScalarValue::U32(value as u32),
                    UintTy::U64 => CharonScalarValue::U64(value as u64),
                    UintTy::U128 => CharonScalarValue::U128(value),
                    UintTy::Usize => CharonScalarValue::Usize(value as u64),
                };
                CharonRawConstantExpr::Literal(CharonLiteral::Scalar(scalar_value))
            }
            TyKind::RigidTy(RigidTy::Bool) => {
                let value = alloc.read_bool().unwrap();
                CharonRawConstantExpr::Literal(CharonLiteral::Bool(value))
            }
            TyKind::RigidTy(RigidTy::Char) => {
                let value = char::from_u32(alloc.read_uint().unwrap() as u32);
                CharonRawConstantExpr::Literal(CharonLiteral::Char(value.unwrap()))
            }
            _ => todo!(),
        }
    }

    fn translate_cast(&self, _kind: CastKind, _operand: &Operand, _ty: Ty) -> CharonCastKind {
        todo!()
    }

    fn translate_switch_targets(
        &mut self,
        discr: &Operand,
        targets: &SwitchTargets,
    ) -> (CharonOperand, CharonSwitchTargets) {
        trace!("translate_switch_targets: {discr:?} {targets:?}");
        let ty = discr.ty(self.instance.body().unwrap().locals()).unwrap();
        let discr = self.translate_operand(discr);
        let charon_ty = self.translate_ty(ty);
        let switch_targets = if ty.kind().is_bool() {
            // Charon/Aeneas expects types with a bool discriminant to be translated to an `If`
            // `len` includes the `otherwise` branch
            assert_eq!(targets.len(), 2);
            let (value, bb) = targets.branches().last().unwrap();
            let (then_bb, else_bb) =
                if value == 0 { (targets.otherwise(), bb) } else { (bb, targets.otherwise()) };
            CharonSwitchTargets::If(
                CharonBlockId::from_usize(then_bb),
                CharonBlockId::from_usize(else_bb),
            )
        } else {
            let CharonTyKind::Literal(CharonLiteralTy::Integer(int_ty)) = charon_ty.kind() else {
                panic!("Expected integer type for switch discriminant");
            };
            let branches = targets
                .branches()
                .map(|(value, bb)| {
                    let scalar_val = match int_ty {
                        CharonIntegerTy::I8 => CharonScalarValue::I8(value as i8),
                        CharonIntegerTy::I16 => CharonScalarValue::I16(value as i16),
                        CharonIntegerTy::I32 => CharonScalarValue::I32(value as i32),
                        CharonIntegerTy::I64 => CharonScalarValue::I64(value as i64),
                        CharonIntegerTy::I128 => CharonScalarValue::I128(value as i128),
                        CharonIntegerTy::Isize => CharonScalarValue::Isize(value as i64),
                        CharonIntegerTy::U8 => CharonScalarValue::U8(value as u8),
                        CharonIntegerTy::U16 => CharonScalarValue::U16(value as u16),
                        CharonIntegerTy::U32 => CharonScalarValue::U32(value as u32),
                        CharonIntegerTy::U64 => CharonScalarValue::U64(value as u64),
                        CharonIntegerTy::U128 => CharonScalarValue::U128(value),
                        CharonIntegerTy::Usize => CharonScalarValue::Usize(value as u64),
                    };
                    (scalar_val, CharonBlockId::from_usize(bb))
                })
                .collect();
            let otherwise = CharonBlockId::from_usize(targets.otherwise());
            CharonSwitchTargets::SwitchInt(*int_ty, branches, otherwise)
        };
        (discr, switch_targets)
    }

    fn translate_projection(
        &mut self,
        place: &Place,
        projection: &[ProjectionElem],
<<<<<<< HEAD
    ) -> Vec<(CharonProjectionElem, CharonTy)> {
        println!("translate_projection: {projection:?}");
=======
    ) -> (Vec<CharonProjectionElem>, CharonTy) {
>>>>>>> 954fa15a
        let c_place_ty = self.translate_ty(self.place_ty(place));
        let mut c_provec = Vec::new();
        let mut current_ty = c_place_ty.clone();
        let mut current_var: usize = 0;
        for prj in projection.iter() {
            match prj {
                ProjectionElem::Deref => {
                    if let CharonTyKind::Ref(_, ty, _) = current_ty.kind() {
                        current_ty = ty.clone()
                    };
                    c_provec.push((CharonProjectionElem::Deref, current_ty.clone()))
                }
                ProjectionElem::Field(fid, ty) => {
                    let c_fieldid = CharonFieldId::from_usize(*fid);
                    let c_variantid = CharonVariantId::from_usize(current_var);
                    match current_ty.kind() {
                        CharonTyKind::Adt(CharonTypeId::Adt(tdid), _) => {
                            let adttype = self.translated.type_decls.get(*tdid).unwrap();
                            match adttype.kind {
                                CharonTypeDeclKind::Struct(_) => {
                                    let c_fprj = CharonFieldProjKind::Adt(*tdid, None);
                                    current_ty = self.translate_ty(*ty);
                                    c_provec.push((CharonProjectionElem::Field(c_fprj, c_fieldid), current_ty.clone()));
                                }
                                CharonTypeDeclKind::Enum(_) => {
                                    let c_fprj = CharonFieldProjKind::Adt(*tdid, Some(c_variantid));
                                    current_ty = self.translate_ty(*ty);
                                    c_provec.push((CharonProjectionElem::Field(c_fprj, c_fieldid), current_ty.clone()));
                                }
                                _ => (),
                            }
                        }
                        CharonTyKind::Adt(CharonTypeId::Tuple, genargs) => {
                            let c_fprj = CharonFieldProjKind::Tuple(genargs.types.len());
                            current_ty = self.translate_ty(*ty);
                            c_provec.push((CharonProjectionElem::Field(c_fprj, c_fieldid), current_ty.clone()));                            
                        }
                        _ => (),
                    }
                }
                ProjectionElem::Downcast(varid) => {
                    current_var = varid.to_index();
                }
                ProjectionElem::Index(local) => {
                    let c_operand = CharonOperand::Copy(CharonPlace::new(
                        CharonVarId::from_usize(*local),
                        current_ty.clone(),
                    ));
<<<<<<< HEAD
                    c_provec.push((CharonProjectionElem::Index {
                        offset: Box::new(c_operand),
                        from_end: false,
                    }, current_ty.clone()));
=======
                    c_provec.push(CharonProjectionElem::Index {
                        offset: Box::new(c_operand),
                        from_end: false,
                    });
>>>>>>> 954fa15a
                }

                _ => continue,
            }
        }
        (c_provec, current_ty)
    }

    fn translate_region(&self, region: Region) -> CharonRegion {
        match region.kind {
            RegionKind::ReStatic => CharonRegion::Static,
            RegionKind::ReErased => CharonRegion::Erased,
<<<<<<< HEAD
            RegionKind::ReEarlyParam(epr) =>             
            {
                let debr = CharonDeBruijnVar::bound(
                    CharonDeBruijnId { index: 0 as usize },
                    CharonRegionId::from_usize(epr.index as usize),
                );
                CharonRegion::Var(debr)
            }
            RegionKind::ReBound(var, boundregion) =>
            {
                let debr = CharonDeBruijnVar::bound(
                    CharonDeBruijnId { index: var as usize },
                    CharonRegionId::from_usize(boundregion.var as usize),
                );
                CharonRegion::Var(debr)
            }
            RegionKind::RePlaceholder(_) => {
=======
            RegionKind::ReEarlyParam(_)
            | RegionKind::ReBound(_, _)
            | RegionKind::RePlaceholder(_) => {
>>>>>>> 954fa15a
                todo!("Not yet implemented RegionKind: {:?}", region.kind)
            }
        }
    }
}

fn translate_int_ty(int_ty: IntTy) -> CharonIntegerTy {
    match int_ty {
        IntTy::I8 => CharonIntegerTy::I8,
        IntTy::I16 => CharonIntegerTy::I16,
        IntTy::I32 => CharonIntegerTy::I32,
        IntTy::I64 => CharonIntegerTy::I64,
        IntTy::I128 => CharonIntegerTy::I128,
        // TODO: assumes 64-bit platform
        IntTy::Isize => CharonIntegerTy::Isize,
    }
}

fn translate_uint_ty(uint_ty: UintTy) -> CharonIntegerTy {
    match uint_ty {
        UintTy::U8 => CharonIntegerTy::U8,
        UintTy::U16 => CharonIntegerTy::U16,
        UintTy::U32 => CharonIntegerTy::U32,
        UintTy::U64 => CharonIntegerTy::U64,
        UintTy::U128 => CharonIntegerTy::U128,
        // TODO: assumes 64-bit platform
        UintTy::Usize => CharonIntegerTy::Usize,
    }
}

fn translate_bin_op(bin_op: BinOp) -> CharonBinOp {
    match bin_op {
        BinOp::AddUnchecked => CharonBinOp::Add,
        BinOp::Add => CharonBinOp::CheckedAdd,
        BinOp::SubUnchecked => CharonBinOp::Sub,
        BinOp::Sub => CharonBinOp::CheckedSub,
        BinOp::MulUnchecked => CharonBinOp::Mul,
        BinOp::Mul => CharonBinOp::CheckedMul,
        BinOp::Div => CharonBinOp::Div,
        BinOp::Rem => CharonBinOp::Rem,
        BinOp::BitXor => CharonBinOp::BitXor,
        BinOp::BitAnd => CharonBinOp::BitAnd,
        BinOp::BitOr => CharonBinOp::BitOr,
        BinOp::Shl | BinOp::ShlUnchecked => CharonBinOp::Shl,
        BinOp::Shr | BinOp::ShrUnchecked => CharonBinOp::Shr,
        BinOp::Eq => CharonBinOp::Eq,
        BinOp::Lt => CharonBinOp::Lt,
        BinOp::Le => CharonBinOp::Le,
        BinOp::Ne => CharonBinOp::Ne,
        BinOp::Ge => CharonBinOp::Ge,
        BinOp::Gt => CharonBinOp::Gt,
        BinOp::Cmp => todo!(),
        BinOp::Offset => todo!(),
    }
}

fn translate_un_op(un_op: UnOp) -> CharonUnOp {
    match un_op {
        UnOp::Not => CharonUnOp::Not,
        UnOp::Neg => CharonUnOp::Neg,
        UnOp::PtrMetadata => todo!(),
    }
}

fn translate_borrow_kind(kind: &BorrowKind) -> CharonBorrowKind {
    match kind {
        BorrowKind::Shared => CharonBorrowKind::Shared,
        BorrowKind::Mut { .. } => CharonBorrowKind::Mut,
        BorrowKind::Fake(_kind) => todo!(),
    }
}

fn translate_constant_expr_to_const_generic(
    value: CharonRawConstantExpr,
) -> Result<CharonConstGeneric, CharonError> {
    match value {
        CharonRawConstantExpr::Literal(v) => Ok(CharonConstGeneric::Value(v)),
        CharonRawConstantExpr::Var(v) => Ok(CharonConstGeneric::Var(v)),
        _ => todo!(),
    }
}<|MERGE_RESOLUTION|>--- conflicted
+++ resolved
@@ -18,7 +18,6 @@
     BuiltinTy as CharonBuiltinTy, Call as CharonCall, CastKind as CharonCastKind,
     ConstGeneric as CharonConstGeneric, ConstGenericVar as CharonConstGenericVar,
     ConstGenericVarId as CharonConstGenericVarId, ConstantExpr as CharonConstantExpr,
-<<<<<<< HEAD
     DeBruijnId as CharonDeBruijnId, DeBruijnVar as CharonDeBruijnVar,
     Disambiguator as CharonDisambiguator, ExistentialPredicate as CharonExistentialPredicate,
     Field as CharonField, FieldId as CharonFieldId, FieldProjKind as CharonFieldProjKind,
@@ -40,21 +39,6 @@
     TraitDecl as CharonTraitDecl, TraitDeclId as CharonTraitDeclId,
     TraitDeclRef as CharonTraitDeclRef, TraitImplId as CharonTraitImplId,
     TraitRef as CharonTraitRef, TraitRefKind as CharonTraitRefKind,
-=======
-    DeBruijnVar as CharonDeBruijnVar, Disambiguator as CharonDisambiguator, Field as CharonField,
-    FieldId as CharonFieldId, FieldProjKind as CharonFieldProjKind, File as CharonFile,
-    FileId as CharonFileId, FileName as CharonFileName, FnOperand as CharonFnOperand,
-    FnPtr as CharonFnPtr, FunDecl as CharonFunDecl, FunDeclId as CharonFunDeclId,
-    FunId as CharonFunId, FunIdOrTraitMethodRef as CharonFunIdOrTraitMethodRef,
-    FunSig as CharonFunSig, GenericArgs as CharonGenericArgs, GenericParams as CharonGenericParams,
-    IntegerTy as CharonIntegerTy, ItemKind as CharonItemKind, ItemMeta as CharonItemMeta,
-    ItemOpacity as CharonItemOpacity, Literal as CharonLiteral, LiteralTy as CharonLiteralTy,
-    Locals, Name as CharonName, Opaque as CharonOpaque, Operand as CharonOperand,
-    PathElem as CharonPathElem, Place as CharonPlace, ProjectionElem as CharonProjectionElem,
-    RawConstantExpr as CharonRawConstantExpr, RefKind as CharonRefKind, Region as CharonRegion,
-    RegionBinder as CharonRegionBinder, RegionId as CharonRegionId, RegionVar as CharonRegionVar,
-    Rvalue as CharonRvalue, ScalarValue as CharonScalarValue, Span as CharonSpan,
->>>>>>> 954fa15a
     TranslatedCrate as CharonTranslatedCrate, TypeDecl as CharonTypeDecl,
     TypeDeclKind as CharonTypeDeclKind, TypeId as CharonTypeId, TypeVar as CharonTypeVar,
     TypeVarId as CharonTypeVarId, UnOp as CharonUnOp, Var as CharonVar, VarId as CharonVarId,
@@ -84,14 +68,9 @@
     GenericParamDefKind, IndexedVal, IntTy, MirConst, Region, RegionKind, RigidTy, Span, TraitDecl,
     TraitDef, Ty, TyConst, TyConstKind, TyKind, UintTy,
 };
-<<<<<<< HEAD
 use stable_mir::{CrateDef, CrateDefType, DefId};
 use std::collections::HashMap;
 use std::iter::zip;
-=======
-use stable_mir::{CrateDef, DefId};
-use std::collections::HashMap;
->>>>>>> 954fa15a
 use std::path::PathBuf;
 use tracing::{debug, trace};
 
@@ -126,12 +105,8 @@
                 }
             }
         }
-<<<<<<< HEAD
-        Self { tcx, instance, translated, id_map, errors, local_names }
-=======
         let file_to_id: HashMap<CharonFileName, CharonFileId> = HashMap::new();
         Self { tcx, instance, translated, id_map, errors, local_names, file_to_id }
->>>>>>> 954fa15a
     }
 
     fn tcx(&self) -> TyCtxt<'tcx> {
@@ -295,13 +270,8 @@
             item_meta,
             signature,
             kind: CharonItemKind::Regular,
-<<<<<<< HEAD
-            body,
-            is_global_initializer: None,
-=======
             is_global_initializer: None,
             body: Ok(body),
->>>>>>> 954fa15a
         };
         if self.translated.fun_decls.get(fid).is_none() {
             self.translated.fun_decls.set_slot(fid, fun_decl)
@@ -1155,13 +1125,6 @@
     /// Compute the span information for MIR span
     fn translate_span(&mut self, span: Span) -> CharonSpan {
         let filename = CharonFileName::Local(PathBuf::from(span.get_filename()));
-<<<<<<< HEAD
-        let file_id = match self.file_to_id(&filename) {
-            Some(file_id) => file_id,
-            None => {
-                let file = CharonFile { name: filename.clone(), contents: None };
-                self.translated.files.push(file)
-=======
         let file_id = match self.file_to_id.get(&filename) {
             Some(file_id) => *file_id,
             None => {
@@ -1169,7 +1132,6 @@
                 let file_id = self.translated.files.push(file);
                 self.file_to_id.insert(filename, file_id);
                 file_id
->>>>>>> 954fa15a
             }
         };
         let lineinfo = span.get_lines();
@@ -1203,15 +1165,9 @@
             is_unsafe: false,
             is_closure: false,
             closure_info: None,
-<<<<<<< HEAD
             generics: c_genparam,
             inputs: c_inputs,
             output: c_output,
-=======
-            generics: CharonGenericParams::default(),
-            inputs: args,
-            output: ret_type,
->>>>>>> 954fa15a
         }
     }
 
@@ -1235,11 +1191,7 @@
         let span = self.translate_span(mir_body.span);
         let arg_count = self.instance.fn_abi().unwrap().args.len();
         let vars = self.translate_body_locals(&mir_body);
-<<<<<<< HEAD
         let locals = CharonLocals { vars, arg_count };
-=======
-        let locals = Locals { vars, arg_count };
->>>>>>> 954fa15a
         let body: CharonBodyContents =
             mir_body.blocks.iter().map(|bb| self.translate_block(bb)).collect();
 
@@ -1356,7 +1308,6 @@
         match ty.kind() {
             TyKind::RigidTy(rigid_ty) => self.translate_rigid_ty(rigid_ty),
             TyKind::Param(paramty) => {
-<<<<<<< HEAD
                 let debr = CharonDeBruijnVar::Bound(
                     CharonDeBruijnId::new(0),
                     CharonTypeVarId::from_usize(paramty.index as usize),
@@ -1384,12 +1335,6 @@
                 }
 
             }*/
-=======
-                let debr =
-                    CharonDeBruijnVar::free(CharonTypeVarId::from_usize(paramty.index as usize));
-                CharonTy::new(CharonTyKind::TypeVar(debr))
-            }
->>>>>>> 954fa15a
             x => todo!("Not yet implemented translation for TyKind: {:?}", x),
         }
     }
@@ -1401,16 +1346,10 @@
                 translate_constant_expr_to_const_generic(c_raw_constexpr).unwrap()
             }
             TyConstKind::Param(paramc) => {
-<<<<<<< HEAD
                 let debr = CharonDeBruijnVar::Bound(
                     CharonDeBruijnId::new(0),
                     CharonConstGenericVarId::from_usize(paramc.index as usize),
                 );
-=======
-                let debr = CharonDeBruijnVar::free(CharonConstGenericVarId::from_usize(
-                    paramc.index as usize,
-                ));
->>>>>>> 954fa15a
                 CharonConstGeneric::Var(debr)
             }
             _ => todo!(),
@@ -1476,11 +1415,7 @@
                 };
                 CharonTy::new(CharonTyKind::Adt(CharonTypeId::Tuple, generic_args))
             }
-<<<<<<< HEAD
-            RigidTy::FnDef(def_id, _) => {
-=======
             RigidTy::FnDef(def_id, _args) => {
->>>>>>> 954fa15a
                 let sig = def_id.fn_sig().value;
                 let inputs = sig.inputs().iter().map(|ty| self.translate_ty(*ty)).collect();
                 let output = self.translate_ty(sig.output());
@@ -1663,16 +1598,12 @@
         let (_projection, ty) = self.translate_projection(place, &place.projection);
         let local = place.local;
         let var_id = CharonVarId::from_usize(local);
-<<<<<<< HEAD
         let basetype =  self.translate_ty(self.place_ty(&place));
         let mut prjplace = CharonPlace::new(var_id, basetype);
         for (projelem, ty) in projection.iter() {
             prjplace = prjplace.project(projelem.clone(), ty.clone());
         }
         prjplace
-=======
-        CharonPlace::new(var_id, ty)
->>>>>>> 954fa15a
     }
 
     fn place_ty(&self, place: &Place) -> Ty {
@@ -1925,12 +1856,8 @@
         &mut self,
         place: &Place,
         projection: &[ProjectionElem],
-<<<<<<< HEAD
     ) -> Vec<(CharonProjectionElem, CharonTy)> {
         println!("translate_projection: {projection:?}");
-=======
-    ) -> (Vec<CharonProjectionElem>, CharonTy) {
->>>>>>> 954fa15a
         let c_place_ty = self.translate_ty(self.place_ty(place));
         let mut c_provec = Vec::new();
         let mut current_ty = c_place_ty.clone();
@@ -1979,17 +1906,10 @@
                         CharonVarId::from_usize(*local),
                         current_ty.clone(),
                     ));
-<<<<<<< HEAD
                     c_provec.push((CharonProjectionElem::Index {
                         offset: Box::new(c_operand),
                         from_end: false,
                     }, current_ty.clone()));
-=======
-                    c_provec.push(CharonProjectionElem::Index {
-                        offset: Box::new(c_operand),
-                        from_end: false,
-                    });
->>>>>>> 954fa15a
                 }
 
                 _ => continue,
@@ -2002,7 +1922,6 @@
         match region.kind {
             RegionKind::ReStatic => CharonRegion::Static,
             RegionKind::ReErased => CharonRegion::Erased,
-<<<<<<< HEAD
             RegionKind::ReEarlyParam(epr) =>             
             {
                 let debr = CharonDeBruijnVar::bound(
@@ -2020,11 +1939,6 @@
                 CharonRegion::Var(debr)
             }
             RegionKind::RePlaceholder(_) => {
-=======
-            RegionKind::ReEarlyParam(_)
-            | RegionKind::ReBound(_, _)
-            | RegionKind::RePlaceholder(_) => {
->>>>>>> 954fa15a
                 todo!("Not yet implemented RegionKind: {:?}", region.kind)
             }
         }
